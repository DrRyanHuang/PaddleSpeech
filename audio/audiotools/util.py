import csv
import glob
import math
import numbers
import os
import random
import typing
from contextlib import contextmanager
from dataclasses import dataclass
from pathlib import Path
from typing import Dict
from typing import List
from typing import Optional

import librosa
import numpy as np
import paddle
import soundfile
from audio_signal import AudioSignal
from flatten_dict import flatten
from flatten_dict import unflatten

from ..data.preprocess import create_csv


@dataclass
class Info:

    sample_rate: float
    num_frames: int

    @property
    def duration(self) -> float:
        return self.num_frames / self.sample_rate


def info(audio_path: str):
    """✅

    Parameters
    ----------
    audio_path : str
        Path to audio file.
    """
    info = soundfile.info(str(audio_path))
    info = Info(sample_rate=info.samplerate, num_frames=info.frames)

    return info


def ensure_tensor(
        x: typing.Union[np.ndarray, paddle.Tensor, float, int],
        ndim: int=None,
        batch_size: int=None, ):
    """✅Ensures that the input ``x`` is a tensor of specified
    dimensions and batch size.

    Parameters
    ----------
    x : typing.Union[np.ndarray, paddle.Tensor, float, int]
        Data that will become a tensor on its way out.
    ndim : int, optional
        How many dimensions should be in the output, by default None
    batch_size : int, optional
        The batch size of the output, by default None

    Returns
    -------
    paddle.Tensor
        Modified version of ``x`` as a tensor.
    """
    if not paddle.is_tensor(x):
        x = paddle.to_tensor(x)
    if ndim is not None:
        assert x.ndim <= ndim
        while x.ndim < ndim:
            x = x.unsqueeze(-1)
    if batch_size is not None:
        if x.shape[0] != batch_size:
            shape = list(x.shape)
            shape[0] = batch_size
            x = paddle.expand(x, shape)
    return x


def _get_value(other):
    # ✅
    # from . import AudioSignal
    from audio_signal import AudioSignal

    if isinstance(other, AudioSignal):
        return other.audio_data
    return other


def random_state(seed: typing.Union[int, np.random.RandomState]):
    """✅
    Turn seed into a np.random.RandomState instance.

    Parameters
    ----------
    seed : typing.Union[int, np.random.RandomState] or None
        If seed is None, return the RandomState singleton used by np.random.
        If seed is an int, return a new RandomState instance seeded with seed.
        If seed is already a RandomState instance, return it.
        Otherwise raise ValueError.

    Returns
    -------
    np.random.RandomState
        Random state object.

    Raises
    ------
    ValueError
        If seed is not valid, an error is thrown.
    """
    if seed is None or seed is np.random:
        return np.random.mtrand._rand
    elif isinstance(seed, (numbers.Integral, np.integer, int)):
        return np.random.RandomState(seed)
    elif isinstance(seed, np.random.RandomState):
        return seed
    else:
        raise ValueError("%r cannot be used to seed a numpy.random.RandomState"
                         " instance" % seed)


def seed(random_seed):
    """✅
    Seeds all random states with the same random seed
    for reproducibility. Seeds ``numpy``, ``random`` and ``paddle``
    random generators.

    Args:
        random_seed (int): integer corresponding to random seed to
        use.
    """

    paddle.seed(random_seed)
    np.random.seed(random_seed)
    random.seed(random_seed)


@contextmanager
def _close_temp_files(tmpfiles: list):
    """✅Utility function for creating a context and closing all temporary files
    once the context is exited. For correct functionality, all temporary file
    handles created inside the context must be appended to the ```tmpfiles```
    list.

    This function is taken wholesale from Scaper.

    Parameters
    ----------
    tmpfiles : list
        List of temporary file handles
    """

    def _close():
        for t in tmpfiles:
            try:
                t.close()
                os.unlink(t.name)
            except:
                pass

    try:
        yield
    except:  # pragma: no cover
        _close()
        raise
    _close()


AUDIO_EXTENSIONS = [".wav", ".flac", ".mp3", ".mp4"]


def find_audio(folder: str, ext: List[str]=AUDIO_EXTENSIONS):
    """✅Finds all audio files in a directory recursively.
    Returns a list.

    Parameters
    ----------
    folder : str
        Folder to look for audio files in, recursively.
    ext : List[str], optional
        Extensions to look for without the ., by default
        ``['.wav', '.flac', '.mp3', '.mp4']``.
    """
    folder = Path(folder)
    # Take care of case where user has passed in an audio file directly
    # into one of the calling functions.
    if str(folder).endswith(tuple(ext)):
        # if, however, there's a glob in the path, we need to
        # return the glob, not the file.
        if "*" in str(folder):
            return glob.glob(str(folder), recursive=("**" in str(folder)))
        else:
            return [folder]

    files = []
    for x in ext:
        files += folder.glob(f"**/*{x}")
    return files


def read_sources(
        sources: List[str],
        remove_empty: bool=True,
        relative_path: str="",
        ext: List[str]=AUDIO_EXTENSIONS, ):
    """✅Reads audio sources that can either be folders
    full of audio files, or CSV files that contain paths
    to audio files. CSV files that adhere to the expected
    format can be generated by
    :py:func:`audiotools.data.preprocess.create_csv`.

    Parameters
    ----------
    sources : List[str]
        List of audio sources to be converted into a
        list of lists of audio files.
    remove_empty : bool, optional
        Whether or not to remove rows with an empty "path"
        from each CSV file, by default True.

    Returns
    -------
    list
        List of lists of rows of CSV files.
    """
    files = []
    relative_path = Path(relative_path)
    for source in sources:
        source = str(source)
        _files = []
        if source.endswith(".csv"):
            with open(source, "r") as f:
                reader = csv.DictReader(f)
                for x in reader:
                    if remove_empty and x["path"] == "":
                        continue
                    if x["path"] != "":
                        x["path"] = str(relative_path / x["path"])
                    _files.append(x)
        else:
            for x in find_audio(source, ext=ext):
                x = str(relative_path / x)
                _files.append({"path": x})
        files.append(sorted(_files, key=lambda x: x["path"]))
    return files


def choose_from_list_of_lists(state: np.random.RandomState,
                              list_of_lists: list,
                              p: float=None):
    """✅Choose a single item from a list of lists.

    Parameters
    ----------
    state : np.random.RandomState
        Random state to use when choosing an item.
    list_of_lists : list
        A list of lists from which items will be drawn.
    p : float, optional
        Probabilities of each list, by default None

    Returns
    -------
    typing.Any
        An item from the list of lists.
    """
    source_idx = state.choice(list(range(len(list_of_lists))), p=p)
    item_idx = state.randint(len(list_of_lists[source_idx]))
    return list_of_lists[source_idx][item_idx], source_idx, item_idx


@contextmanager
def chdir(newdir: typing.Union[Path, str]):
    """✅
    Context manager for switching directories to run a
    function. Useful for when you want to use relative
    paths to different runs.

    Parameters
    ----------
    newdir : typing.Union[Path, str]
        Directory to switch to.
    """
    curdir = os.getcwd()
    try:
        os.chdir(newdir)
        yield
    finally:
        os.chdir(curdir)


def prepare_batch(batch: typing.Union[dict, list, paddle.Tensor],
                  device: str="cpu"):
    """✅Moves items in a batch (typically generated by a DataLoader as a list
    or a dict) to the specified device. This works even if dictionaries
    are nested.

    Parameters
    ----------
    batch : typing.Union[dict, list, paddle.Tensor]
        Batch, typically generated by a dataloader, that will be moved to
        the device.
    device : str, optional
        Device to move batch to, by default "cpu"

    Returns
    -------
    typing.Union[dict, list, paddle.Tensor]
        Batch with all values moved to the specified device.
    """
    device = device.replace("cuda", "gpu")
    if isinstance(batch, dict):
        batch = flatten(batch)
        for key, val in batch.items():
            try:
                batch[key] = val.to(device)
            except:
                pass
        batch = unflatten(batch)
    elif paddle.is_tensor(batch):
        batch = batch.to(device)
    elif isinstance(batch, list):
        for i in range(len(batch)):
            try:
                batch[i] = batch[i].to(device)
            except:
                pass
    return batch


def sample_from_dist(dist_tuple: tuple, state: np.random.RandomState=None):
    """✅Samples from a distribution defined by a tuple. The first
    item in the tuple is the distribution type, and the rest of the
    items are arguments to that distribution. The distribution function
    is gotten from the ``np.random.RandomState`` object.

    Parameters
    ----------
    dist_tuple : tuple
        Distribution tuple
    state : np.random.RandomState, optional
        Random state, or seed to use, by default None

    Returns
    -------
    typing.Union[float, int, str]
        Draw from the distribution.

    Examples
    --------
    Sample from a uniform distribution:

    >>> dist_tuple = ("uniform", 0, 1)
    >>> sample_from_dist(dist_tuple)

    Sample from a constant distribution:

    >>> dist_tuple = ("const", 0)
    >>> sample_from_dist(dist_tuple)

    Sample from a normal distribution:

    >>> dist_tuple = ("normal", 0, 0.5)
    >>> sample_from_dist(dist_tuple)

    """
    if dist_tuple[0] == "const":
        return dist_tuple[1]
    state = random_state(state)
    dist_fn = getattr(state, dist_tuple[0])
    return dist_fn(*dist_tuple[1:])


<<<<<<< HEAD
def collate(list_of_dicts: list, n_splits: int=None):
    """Collates a list of dictionaries (e.g. as returned by a
    dataloader) into a dictionary with batched values. This routine
    uses the default paddle collate function for everything
    except AudioSignal objects, which are handled by the
    :py:func:`audiotools.core.audio_signal.AudioSignal.batch`
    function.

    This function takes n_splits to enable splitting a batch
    into multiple sub-batches for the purposes of gradient accumulation,
    etc.

    Parameters
    ----------
    list_of_dicts : list
        List of dictionaries to be collated.
    n_splits : int
        Number of splits to make when creating the batches (split into
        sub-batches). Useful for things like gradient accumulation.

    Returns
    -------
    dict
        Dictionary containing batched data.
    """

    from . import AudioSignal

    batches = []
    list_len = len(list_of_dicts)

    return_list = False if n_splits is None else True
    n_splits = 1 if n_splits is None else n_splits
    n_items = int(math.ceil(list_len / n_splits))

    for i in range(0, list_len, n_items):
        # Flatten the dictionaries to avoid recursion.
        list_of_dicts_ = [flatten(d) for d in list_of_dicts[i:i + n_items]]
        dict_of_lists = {
            k: [dic[k] for dic in list_of_dicts_]
            for k in list_of_dicts_[0]
        }

        batch = {}
        for k, v in dict_of_lists.items():
            if isinstance(v, list):
                if all(isinstance(s, AudioSignal) for s in v):
                    batch[k] = AudioSignal.batch(v, pad_signals=True)
                else:
                    # Borrow the default collate fn from paddle.
                    batch[k] = paddle.io.dataloader.collate.default_collate_fn(
                        v)
        batches.append(unflatten(batch))

    batches = batches[0] if not return_list else batches
    return batches


=======
>>>>>>> d250ab0f
BASE_SIZE = 864
DEFAULT_FIG_SIZE = (9, 3)


def format_figure(
        fig_size: tuple=None,
        title: str=None,
        fig=None,
        format_axes: bool=True,
        format: bool=True,
        font_color: str="white", ):
    """✅Prettifies the spectrogram and waveform plots. A title
    can be inset into the top right corner, and the axes can be
    inset into the figure, allowing the data to take up the entire
    image. Used in

    - :py:func:`audiotools.core.display.DisplayMixin.specshow`
    - :py:func:`audiotools.core.display.DisplayMixin.waveplot`
    - :py:func:`audiotools.core.display.DisplayMixin.wavespec`

    Parameters
    ----------
    fig_size : tuple, optional
        Size of figure, by default (9, 3)
    title : str, optional
        Title to inset in top right, by default None
    fig : matplotlib.figure.Figure, optional
        Figure object, if None ``plt.gcf()`` will be used, by default None
    format_axes : bool, optional
        Format the axes to be inside the figure, by default True
    format : bool, optional
        This formatting can be skipped entirely by passing ``format=False``
        to any of the plotting functions that use this formater, by default True
    font_color : str, optional
        Color of font of axes, by default "white"
    """
    import matplotlib
    import matplotlib.pyplot as plt

    if fig_size is None:
        fig_size = DEFAULT_FIG_SIZE
    if not format:
        return
    if fig is None:
        fig = plt.gcf()
    fig.set_size_inches(*fig_size)
    axs = fig.axes

    pixels = (fig.get_size_inches() * fig.dpi)[0]
    font_scale = pixels / BASE_SIZE

    if format_axes:
        axs = fig.axes

        for ax in axs:
            ymin, _ = ax.get_ylim()
            xmin, _ = ax.get_xlim()

            ticks = ax.get_yticks()
            for t in ticks[2:-1]:
                t = axs[0].annotate(
                    f"{(t / 1000):2.1f}k",
                    xy=(xmin, t),
                    xycoords="data",
                    xytext=(5, -5),
                    textcoords="offset points",
                    ha="left",
                    va="top",
                    color=font_color,
                    fontsize=12 * font_scale,
                    alpha=0.75, )

            ticks = ax.get_xticks()[2:]
            for t in ticks[:-1]:
                t = axs[0].annotate(
                    f"{t:2.1f}s",
                    xy=(t, ymin),
                    xycoords="data",
                    xytext=(5, 5),
                    textcoords="offset points",
                    ha="center",
                    va="bottom",
                    color=font_color,
                    fontsize=12 * font_scale,
                    alpha=0.75, )

            ax.margins(0, 0)
            ax.set_axis_off()
            ax.xaxis.set_major_locator(plt.NullLocator())
            ax.yaxis.set_major_locator(plt.NullLocator())

        plt.subplots_adjust(
            top=1, bottom=0, right=1, left=0, hspace=0, wspace=0)

    if title is not None:
        t = axs[0].annotate(
            title,
            xy=(1, 1),
            xycoords="axes fraction",
            fontsize=20 * font_scale,
            xytext=(-5, -5),
            textcoords="offset points",
            ha="right",
            va="top",
            color="white", )
        t.set_bbox(dict(facecolor="black", alpha=0.5, edgecolor="black"))<|MERGE_RESOLUTION|>--- conflicted
+++ resolved
@@ -378,7 +378,6 @@
     return dist_fn(*dist_tuple[1:])
 
 
-<<<<<<< HEAD
 def collate(list_of_dicts: list, n_splits: int=None):
     """Collates a list of dictionaries (e.g. as returned by a
     dataloader) into a dictionary with batched values. This routine
@@ -429,7 +428,7 @@
                     batch[k] = AudioSignal.batch(v, pad_signals=True)
                 else:
                     # Borrow the default collate fn from paddle.
-                    batch[k] = paddle.io.dataloader.collate.default_collate_fn(
+                    batch[k] = paddle.utils.data._utils.collate.default_collate(
                         v)
         batches.append(unflatten(batch))
 
@@ -437,8 +436,6 @@
     return batches
 
 
-=======
->>>>>>> d250ab0f
 BASE_SIZE = 864
 DEFAULT_FIG_SIZE = (9, 3)
 
