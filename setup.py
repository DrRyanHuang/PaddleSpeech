--- conflicted
+++ resolved
@@ -68,52 +68,12 @@
     "fastapi",
     "uvicorn",
     "pattern_singleton",
+    "prettytable",
 ]
 
 requirements = {
-<<<<<<< HEAD
-    "install": [
-        "editdistance",
-        "g2p_en",
-        "g2pM",
-        "h5py",
-        "inflect",
-        "jieba",
-        "jsonlines",
-        "kaldiio",
-        "librosa",
-        "loguru",
-        "matplotlib",
-        "nara_wpe",
-        "pandas",
-        "paddleaudio",
-        "paddlenlp",
-        "paddlespeech_feat",
-        "praatio==5.0.0",
-        "pypinyin",
-        "python-dateutil",
-        "pyworld",
-        "resampy==0.2.2",
-        "sacrebleu",
-        "scipy",
-        "sentencepiece~=0.1.96",
-        "soundfile~=0.10",
-        "textgrid",
-        "timer",
-        "tqdm",
-        "typeguard",
-        "visualdl",
-        "webrtcvad",
-        "yacs~=0.1.8",
-        # fastapi server
-        "fastapi",
-        "uvicorn",
-        "prettytable"
-    ],
-=======
     "install":
     base + server,
->>>>>>> 8d474c26
     "develop": [
         "ConfigArgParse",
         "coverage",
