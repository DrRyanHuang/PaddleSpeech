--- conflicted
+++ resolved
@@ -1,8 +1,4 @@
-<<<<<<< HEAD
-# ERNIE-SAT with VCTK dataset
-=======
 # ERNIE-SAT with AISHELL-3 dataset
->>>>>>> a657cc3e
 ERNIE-SAT speech-text joint pretraining framework, which achieves SOTA results in cross-lingual multi-speaker speech synthesis and cross-lingual speech editing tasks, It can be applied to a series of scenarios such as Speech Editing, personalized Speech Synthesis, and Voice Cloning.
 
 ## Model Framework
