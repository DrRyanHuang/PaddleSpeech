"""Contains the data augmentation pipeline."""
from __future__ import absolute_import
from __future__ import division
from __future__ import print_function

import json
import random
from data_utils.augmentor.volume_perturb import VolumePerturbAugmentor
<<<<<<< HEAD
from data_utils.augmentor.speed_perturb import SpeedPerturbAugmentor
from data_utils.augmentor.resample import ResampleAugmentor
from data_utils.augmentor.online_bayesian_normalization import OnlineBayesianNormalizationAugmentor
=======
from data_utils.augmentor.shift_perturb import ShiftPerturbAugmentor
>>>>>>> 0dadd146


class AugmentationPipeline(object):
    """Build a pre-processing pipeline with various augmentation models.Such a
    data augmentation pipeline is oftern leveraged to augment the training
    samples to make the model invariant to certain types of perturbations in the
    real world, improving model's generalization ability.

    The pipeline is built according the the augmentation configuration in json
    string, e.g.
    
    .. code-block::
        
        '[{"type": "volume",
           "params": {"min_gain_dBFS": -15,
                      "max_gain_dBFS": 15},
           "prob": 0.5},
          {"type": "speed",
           "params": {"min_speed_rate": 0.8,
                      "max_speed_rate": 1.2},
           "prob": 0.5}
         ]' 

    This augmentation configuration inserts two augmentation models
    into the pipeline, with one is VolumePerturbAugmentor and the other
    SpeedPerturbAugmentor. "prob" indicates the probability of the current
    augmentor to take effect.

    :param augmentation_config: Augmentation configuration in json string.
    :type augmentation_config: str
    :param random_seed: Random seed.
    :type random_seed: int
    :raises ValueError: If the augmentation json config is in incorrect format".
    """

    def __init__(self, augmentation_config, random_seed=0):
        self._rng = random.Random(random_seed)
        self._augmentors, self._rates = self._parse_pipeline_from(
            augmentation_config)

    def transform_audio(self, audio_segment):
        """Run the pre-processing pipeline for data augmentation.

        Note that this is an in-place transformation.
        
        :param audio_segment: Audio segment to process.
        :type audio_segment: AudioSegmenet|SpeechSegment
        """
        for augmentor, rate in zip(self._augmentors, self._rates):
            if self._rng.uniform(0., 1.) <= rate:
                augmentor.transform_audio(audio_segment)

    def _parse_pipeline_from(self, config_json):
        """Parse the config json to build a augmentation pipelien."""
        try:
            configs = json.loads(config_json)
            augmentors = [
                self._get_augmentor(config["type"], config["params"])
                for config in configs
            ]
            rates = [config["prob"] for config in configs]
        except Exception as e:
            raise ValueError("Failed to parse the augmentation config json: "
                             "%s" % str(e))
        return augmentors, rates

    def _get_augmentor(self, augmentor_type, params):
        """Return an augmentation model by the type name, and pass in params."""
        if augmentor_type == "volume":
            return VolumePerturbAugmentor(self._rng, **params)
<<<<<<< HEAD
        if augmentor_type == "speed":
            return SpeedPerturbAugmentor(self._rng, **params)
        if augmentor_type == "resample":
            return ResampleAugmentor(self._rng, **params)
        if augmentor_type == "bayesian_normal":
            return OnlineBayesianNormalizationAugmentor(self._rng, **params)
=======
        elif augmentor_type == "shift":
            return ShiftPerturbAugmentor(self._rng, **params)
>>>>>>> 0dadd146
        else:
            raise ValueError("Unknown augmentor type [%s]." % augmentor_type)<|MERGE_RESOLUTION|>--- conflicted
+++ resolved
@@ -6,13 +6,10 @@
 import json
 import random
 from data_utils.augmentor.volume_perturb import VolumePerturbAugmentor
-<<<<<<< HEAD
+from data_utils.augmentor.shift_perturb import ShiftPerturbAugmentor
 from data_utils.augmentor.speed_perturb import SpeedPerturbAugmentor
 from data_utils.augmentor.resample import ResampleAugmentor
 from data_utils.augmentor.online_bayesian_normalization import OnlineBayesianNormalizationAugmentor
-=======
-from data_utils.augmentor.shift_perturb import ShiftPerturbAugmentor
->>>>>>> 0dadd146
 
 
 class AugmentationPipeline(object):
@@ -83,16 +80,13 @@
         """Return an augmentation model by the type name, and pass in params."""
         if augmentor_type == "volume":
             return VolumePerturbAugmentor(self._rng, **params)
-<<<<<<< HEAD
-        if augmentor_type == "speed":
-            return SpeedPerturbAugmentor(self._rng, **params)
-        if augmentor_type == "resample":
-            return ResampleAugmentor(self._rng, **params)
-        if augmentor_type == "bayesian_normal":
-            return OnlineBayesianNormalizationAugmentor(self._rng, **params)
-=======
         elif augmentor_type == "shift":
             return ShiftPerturbAugmentor(self._rng, **params)
->>>>>>> 0dadd146
+        elif augmentor_type == "speed":
+            return SpeedPerturbAugmentor(self._rng, **params)
+        elif augmentor_type == "resample":
+            return ResampleAugmentor(self._rng, **params)
+        elif augmentor_type == "bayesian_normal":
+            return OnlineBayesianNormalizationAugmentor(self._rng, **params)
         else:
             raise ValueError("Unknown augmentor type [%s]." % augmentor_type)